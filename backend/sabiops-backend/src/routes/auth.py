from flask import Blueprint, request, jsonify, current_app, g
from flask_jwt_extended import create_access_token, jwt_required, get_jwt_identity, JWTManager
from werkzeug.security import generate_password_hash, check_password_hash
from datetime import timedelta, datetime, timezone
import uuid
import smtplib
from email.mime.text import MIMEText
from email.mime.multipart import MIMEMultipart
import pytz
from secrets import token_urlsafe
from flask_limiter import Limiter
from flask_limiter.util import get_remote_address
<<<<<<< HEAD
=======
import logging
from threading import Lock
>>>>>>> 31ef2037

auth_bp = Blueprint("auth", __name__)

def success_response(data=None, message="Success", status_code=200):
    return jsonify({
        "success": True,
        "data": data,
        "message": message
    }), status_code

def error_response(error, message="Error", status_code=400):
    print(f"[ERROR] {message}: {error}") # Added for debugging
    return jsonify({
        "success": False,
        "error": str(error), # Ensure error is a string
        "message": message
    }), status_code

@auth_bp.route("/register", methods=["POST"])
def register():
    print("[DEBUG] /auth/register endpoint called")
    print(f"[DEBUG] Request method: {request.method}")
    print(f"[DEBUG] Request headers: {dict(request.headers)}")
    print(f"[DEBUG] Request content type: {request.content_type}")
    
    try:
        supabase = g.supabase
        mock_db = g.mock_db
        data = request.get_json()
        
        print(f"[DEBUG] Request data received: {data}")
        
        if data is None:
            print("[ERROR] No JSON data received")
            return error_response(
                error="No JSON data",
                message="Request body must contain JSON data. Check Content-Type header is 'application/json'",
                status_code=400
            )
        
        required_fields = ["email", "phone", "password", "full_name"]
        for field in required_fields:
            if not data.get(field):
                return error_response(f"{field} is required", status_code=400)
        
        if supabase:
            existing_user_email = supabase.table("users").select("*").eq("email", data["email"]).execute()
            existing_user_phone = supabase.table("users").select("*").eq("phone", data["phone"]).execute()
            
            if existing_user_email.data:
                return error_response(
                    error="Email already exists",
                    message="An account with this email already exists. Please use a different email or try logging in.",
                    status_code=400
                )
                
            if existing_user_phone.data:
                return error_response(
                    error="Phone number already exists", 
                    message="An account with this phone number already exists. Please use a different phone number or try logging in.",
                    status_code=400
                )
        else:
            # Mock DB check
            for user in mock_db["users"]:
                if user["email"] == data["email"]:
                    return error_response(
                        error="Email already exists",
                        message="An account with this email already exists. Please use a different email or try logging in.",
                        status_code=400
                    )
                if user["phone"] == data["phone"]:
                    return error_response(
                        error="Phone number already exists", 
                        message="An account with this phone number already exists. Please use a different phone number or try logging in.",
                        status_code=400
                    )

        password_hash = generate_password_hash(data["password"])
        
        # Handle referral code if provided
        referred_by_id = None
        if data.get("referral_code"):
            if supabase:
                referrer_result = supabase.table("users").select("id").eq("referral_code", data["referral_code"]).execute()
                if referrer_result.data:
                    referred_by_id = referrer_result.data[0]["id"]
                else:
                    return error_response(
                        error="Invalid referral code",
                        message="The referral code you entered is not valid. Please check and try again.",
                        status_code=400
                    )
            else:
                # Mock DB referral check
                found_referrer = False
                for user in mock_db["users"]:
                    if user.get("referral_code") == data["referral_code"]:
                        referred_by_id = user["id"]
                        found_referrer = True
                        break
                if not found_referrer:
                    return error_response(
                        error="Invalid referral code",
                        message="The referral code you entered is not valid. Please check and try again.",
                        status_code=400
                    )
        
        user_data = {
            "id": str(uuid.uuid4()),
            "email": data["email"],
            "phone": data["phone"],
            "password_hash": password_hash,
            "full_name": data["full_name"],
            "business_name": data.get("business_name", ""),
            "referred_by": referred_by_id,
            "role": "Owner",
            "subscription_plan": "weekly",
            "subscription_status": "trial",
            "active": True,
            "created_at": pytz.UTC.localize(datetime.utcnow()).isoformat(),
            "updated_at": pytz.UTC.localize(datetime.utcnow()).isoformat(),
            "trial_ends_at": (pytz.UTC.localize(datetime.utcnow()) + timedelta(days=7)).isoformat()
        }
        
        if supabase:
            result = supabase.table("users").insert(user_data).execute()
            user = result.data[0]
        else:
            # Mock DB insert
            mock_db["users"].append(user_data)
            user = user_data
        
        # Create referral record if user was referred
        if referred_by_id:
            try:
                referral_data = {
                    "referrer_id": referred_by_id,
                    "referred_id": user["id"],
                    "status": "pending"
                }
                if supabase:
                    supabase.table("referrals").insert(referral_data).execute()
                else:
                    mock_db["referrals"].append(referral_data) # Assuming referrals in mock_db
            except Exception as referral_error:
                # Log the error but don\'t fail the registration
                print(f"Failed to create referral record: {referral_error}")
        
        access_token = create_access_token(identity=user["id"])
        
        return success_response(
            message="User registered successfully",
            data={
                "access_token": access_token,
                "user": {
                    "id": user["id"],
                    "email": user["email"],
                    "phone": user["phone"],
                    "full_name": user["full_name"],
                    "business_name": user["business_name"],
                    "role": user["role"],
                    "subscription_plan": user["subscription_plan"],
                    "subscription_status": user["subscription_status"],
                    "trial_ends_at": user.get("trial_ends_at") # Use .get() for safety
                }
            },
            status_code=201
        )
            
    except Exception as e:
        return error_response(str(e), status_code=500)

@auth_bp.route("/login", methods=["POST"])
def login():
    print("[DEBUG] /auth/login endpoint called")
    print(f"[DEBUG] Request method: {request.method}")
    print(f"[DEBUG] Request headers: {dict(request.headers)}")
    print(f"[DEBUG] Request content type: {request.content_type}")
    
    try:
        supabase = g.supabase
        mock_db = g.mock_db
        data = request.get_json()
        
        print(f"[DEBUG] Request data received: {data}")
        
        # Validate that data is actually a dictionary
        if data is None:
            return error_response(
                error="No JSON data",
                message="Request body must contain JSON data. Check Content-Type header is \'application/json\'",
                status_code=400
            )
        
        if not isinstance(data, dict):
            return error_response(
                error="Invalid JSON format",
                message=f"Expected JSON object, received {type(data).__name__}: {str(data)[:100]}",
                status_code=400
            )
        
        if not data.get("login") or not data.get("password"):
            return error_response(
                error="Login credentials required",
                message="Email/Phone and password are required",
                status_code=400
            )
        
        login_field = data["login"]
        password = data["password"]
        
        user = None
        if supabase:
            if "@" in login_field:
                user_result = supabase.table("users").select("*").eq("email", login_field).execute()
            else:
                user_result = supabase.table("users").select("*").eq("phone", login_field).execute()
            
            if user_result.data and len(user_result.data) > 0:
                user = user_result.data[0]
        else:
            # Mock DB lookup
            for u in mock_db["users"]:
                if ("@" in login_field and u["email"] == login_field) or \
                   ("@" not in login_field and u["phone"] == login_field):
                    user = u
                    break

        if not user:
            return error_response(
                error="Invalid credentials",
                message="No account found with this email or phone number. Please check your credentials or sign up for a new account.",
                status_code=401
            )
        
        if not check_password_hash(user["password_hash"], password):
            return error_response(
                error="Invalid credentials",
                message="Incorrect password. Please check your password and try again.",
                status_code=401
            )
        
        if not user.get("active", True):
            return error_response(
                error="Account deactivated",
                message="Your account has been deactivated. Please contact support for assistance.",
                status_code=401
            )
        
        if supabase:
            supabase.table("users").update({"last_login": pytz.UTC.localize(datetime.utcnow()).isoformat()}).eq("id", user["id"]).execute()
        else:
            # Update last_login in mock_db
            for i, u in enumerate(mock_db["users"]):
                if u["id"] == user["id"]:
                    mock_db["users"][i]["last_login"] = pytz.UTC.localize(datetime.utcnow()).isoformat()
                    break
        
        access_token = create_access_token(identity=user["id"])
        
        return success_response(
            message="Login successful",
            data={
                "access_token": access_token,
                "user": {
                    "id": user["id"],
                    "email": user["email"],
                    "phone": user["phone"],
                    "full_name": user["full_name"],
                    "business_name": user["business_name"],
                    "role": user["role"],
                    "subscription_plan": user["subscription_plan"],
                    "subscription_status": user["subscription_status"],
                    "trial_ends_at": user.get("trial_ends_at")
                }
            }
        )
        
    except Exception as e:
        print(f"[ERROR] Login failed: {e}") # Added for debugging
        # Ensure the error message is a string and not an object like \'SUPABASE\'
        error_message = str(e)
        if "object has no attribute" in error_message and "supabase" in error_message.lower():
            error_message = "Supabase client not initialized. Running in mock mode."
        return error_response(
            error=error_message,
            message=f"An error occurred during login: {error_message}",
            status_code=500
        )

# Setup Flask-Limiter (if not already set up elsewhere)
limiter = Limiter(key_func=get_remote_address)

# --- Password Reset Endpoints ---

<<<<<<< HEAD
import logging
from threading import Lock

=======
>>>>>>> 31ef2037
# In-memory cooldown cache for mock_db/testing (email: last_request_time)
reset_cooldown_cache = {}
reset_cooldown_lock = Lock()
RESET_COOLDOWN_SECONDS = 60

@auth_bp.route("/forgot-password", methods=["POST"])
<<<<<<< HEAD
@limiter.limit("5 per hour", key_func=lambda: request.json.get('email') or request.form.get('email') or request.args.get('email', ''))
=======
@limiter.limit("5 per hour", key_func=lambda: request.json.get(\'email\') or request.form.get(\'email\') or request.args.get(\'email\', \'\'))
>>>>>>> 31ef2037
def forgot_password():
    """Request a password reset code via email."""
    try:
        supabase = g.supabase
        mock_db = g.mock_db
        data = request.get_json()
        email = data.get("email")
        if not email:
            return error_response("Email is required", message="Please enter your email address.", status_code=400)
        # Find user
        user = None
        logging.warning(f"[DEBUG] Password reset requested for email: {email}")
        if supabase:
            user_result = supabase.table("users").select("id").eq("email", email).execute()
            logging.warning(f"[DEBUG] Supabase user lookup result: {user_result.data}")
            if user_result.data:
                user = user_result.data[0]
        else:
            for u in mock_db["users"]:
                if u["email"] == email:
                    user = u
                    break
        if not user:
            logging.warning(f"[DEBUG] No user found for email: {email}")
            return error_response("Email not found", message="No account with this email.", status_code=404)
        # --- Cooldown check ---
<<<<<<< HEAD
        from datetime import timezone
=======
>>>>>>> 31ef2037
        now = datetime.now(timezone.utc)
        cooldown_remaining = 0
        if supabase:
            # Try to get last reset request from tokens
            recent_token = (
                supabase.table("password_reset_tokens")
                .select("created_at")
                .eq("user_id", user["id"])
                .order("created_at", desc=True)
                .limit(1)
                .execute()
            )
            logging.warning(f"[DEBUG] Supabase recent_token result: {recent_token.data}")
            if recent_token.data:
                last_time = recent_token.data[0].get("created_at")
                if last_time:
<<<<<<< HEAD
                    # Parse as UTC (handles both 'Z' and offset)
                    if last_time.endswith("Z"):
                        last_time_dt = datetime.fromisoformat(last_time.replace("Z", "+00:00"))
                    else:
                        last_time_dt = datetime.fromisoformat(last_time)
                    delta = (now - last_time_dt).total_seconds()
                    logging.warning(f"[DEBUG] Cooldown calculation: now={now}, last_time_dt={last_time_dt}, delta={delta}")
=======
                    # Parse as UTC (handles both \'Z\' and offset)
                    last_time_dt = datetime.fromisoformat(last_time).replace(tzinfo=timezone.utc)
                    delta = (now - last_time_dt).total_seconds()
>>>>>>> 31ef2037
                    if delta < RESET_COOLDOWN_SECONDS:
                        cooldown_remaining = int(RESET_COOLDOWN_SECONDS - delta)
        else:
            with reset_cooldown_lock:
                last_time = reset_cooldown_cache.get(email)
                if last_time:
                    delta = (now - last_time).total_seconds()
                    logging.warning(f"[DEBUG] Cooldown calculation (mock_db): now={now}, last_time={last_time}, delta={delta}")
                    if delta < RESET_COOLDOWN_SECONDS:
                        cooldown_remaining = int(RESET_COOLDOWN_SECONDS - delta)
        if cooldown_remaining > 0:
            logging.warning(f"[DEBUG] Cooldown active for {email}: {cooldown_remaining}s remaining")
            return error_response(
                "Please wait before requesting another reset.",
                message=f"Please wait {cooldown_remaining} seconds before requesting another reset.",
                status_code=429
            )
        # --- Passed cooldown, proceed ---
        if not supabase:
            with reset_cooldown_lock:
                reset_cooldown_cache[email] = now
        # Generate code
        reset_code = token_urlsafe(6)[:6].upper()
<<<<<<< HEAD
        expires_at = (datetime.utcnow() + timedelta(hours=1)).isoformat()
=======
        expires_at = (datetime.now(timezone.utc) + timedelta(hours=1)).isoformat()
>>>>>>> 31ef2037
        logging.warning(f"[DEBUG] Generated reset code for {email}: {reset_code}")
        token_data = {
            "user_id": user["id"],
            "reset_code": reset_code,
            "expires_at": expires_at,
            "used": False,
            "created_at": now.isoformat()  # for cooldown tracking
        }
        if supabase:
            insert_result = supabase.table("password_reset_tokens").insert(token_data).execute()
            logging.warning(f"[DEBUG] Supabase insert token result: {insert_result}")
        else:
            mock_db.setdefault("password_reset_tokens", []).append(token_data)
            logging.warning(f"[DEBUG] Token appended to mock_db for {email}")
        # Send email using central email service
        try:
            from src.services.email_service import email_service
            subject = "SabiOps Password Reset Code"
            body = f"Your password reset code is: {reset_code}\nThis code expires in 1 hour."
            logging.warning(f"[DEBUG] Attempting to send reset email to {email} via email_service. Subject: {subject}, Body: {body}")
            email_service.send_email(
                to_email=email,
                subject=subject,
                text_content=body
            )
            logging.warning(f"[DEBUG] Reset email sent successfully to {email}!")
        except Exception as mail_err:
            logging.error(f"[ERROR] Failed to send reset email via email_service: {mail_err}")
            return error_response("Failed to send reset email. Contact support.", status_code=500)
        return success_response(message="A password reset code has been sent to your email.")
    except Exception as e:
        logging.error(f"[ERROR] Exception in forgot_password: {e}", exc_info=True)
        return error_response(str(e), status_code=500)

@auth_bp.route("/verify-reset-code", methods=["POST"])
def verify_reset_code():
    """Verify a password reset code."""
    try:
        supabase = g.supabase
        mock_db = g.mock_db
        data = request.get_json()
        email = data.get("email")
        reset_code = data.get("reset_code")
        if not email or not reset_code:
            return error_response("Email and reset code are required", status_code=400)
        # Find user
        user = None
        if supabase:
            user_result = supabase.table("users").select("id").eq("email", email).execute()
            if user_result.data:
                user = user_result.data[0]
        else:
            for u in mock_db["users"]:
                if u["email"] == email:
                    user = u
                    break
        if not user:
            return error_response("Email not found", status_code=404)
        # Find token
        if supabase:
            token_result = supabase.table("password_reset_tokens").select("*").eq("user_id", user["id"]).eq("reset_code", reset_code).eq("used", False).execute()
            token = token_result.data[0] if token_result.data else None
        else:
            token = next((t for t in mock_db.get("password_reset_tokens", []) if t["user_id"] == user["id"] and t["reset_code"] == reset_code and not t["used"]), None)
        if not token:
            return error_response("Invalid or expired code", status_code=400)
        # Check expiry
<<<<<<< HEAD
        if datetime.fromisoformat(token["expires_at"]) < datetime.utcnow():
            return error_response("Code expired", status_code=400)
=======
        if datetime.fromisoformat(token["expires_at"]).replace(tzinfo=timezone.utc) < datetime.now(timezone.utc):
            return error_response("Invalid or expired code", status_code=400)
>>>>>>> 31ef2037
        return success_response(message="Code is valid.")
    except Exception as e:
        return error_response(str(e), status_code=500)

@auth_bp.route("/reset-password", methods=["POST"])
def reset_password():
    """Reset password using code."""
    try:
        supabase = g.supabase
        mock_db = g.mock_db
        data = request.get_json()
        email = data.get("email")
        reset_code = data.get("reset_code")
        new_password = data.get("new_password")
        if not email or not reset_code or not new_password:
            return error_response("Email, reset code, and new password are required", status_code=400)
        # Find user
        user = None
        if supabase:
            user_result = supabase.table("users").select("*").eq("email", email).execute()
            if user_result.data:
                user = user_result.data[0]
        else:
            for u in mock_db["users"]:
                if u["email"] == email:
                    user = u
                    break
        if not user:
            return error_response("Email not found", status_code=404)
        # Find token
        if supabase:
            token_result = supabase.table("password_reset_tokens").select("*").eq("user_id", user["id"]).eq("reset_code", reset_code).eq("used", False).execute()
            token = token_result.data[0] if token_result.data else None
        else:
            token = next((t for t in mock_db.get("password_reset_tokens", []) if t["user_id"] == user["id"] and t["reset_code"] == reset_code and not t["used"]), None)
        if not token:
            return error_response("Invalid or expired code", status_code=400)
        # Check expiry
<<<<<<< HEAD
        if datetime.fromisoformat(token["expires_at"]) < datetime.utcnow():
=======
        if datetime.fromisoformat(token["expires_at"]).replace(tzinfo=timezone.utc) < datetime.now(timezone.utc):
>>>>>>> 31ef2037
            return error_response("Code expired", status_code=400)
        # Update password
        password_hash = generate_password_hash(new_password)
        if supabase:
            supabase.table("users").update({"password_hash": password_hash}).eq("id", user["id"]).execute()
            supabase.table("password_reset_tokens").update({"used": True}).eq("id", token["id"]).execute()
        else:
            for i, u in enumerate(mock_db["users"]):
                if u["id"] == user["id"]:
                    mock_db["users"][i]["password_hash"] = password_hash
            for i, t in enumerate(mock_db.get("password_reset_tokens", [])):
                if t["user_id"] == user["id"] and t["reset_code"] == reset_code:
                    mock_db["password_reset_tokens"][i]["used"] = True
        return success_response(message="Password has been reset successfully.")
    except Exception as e:
        return error_response(str(e), status_code=500)

@auth_bp.route("/profile", methods=["GET"])
@jwt_required()
def get_profile():
    try:
        supabase = g.supabase
        mock_db = g.mock_db
        user_id = get_jwt_identity()
        
        user = None
        if supabase:
            user_result = supabase.table("users").select("*").eq("id", user_id).execute()
            if user_result.data:
                user = user_result.data[0]
        else:
            for u in mock_db["users"]:
                if u["id"] == user_id:
                    user = u
                    break

        if not user:
            return error_response("User not found", status_code=404)
        
        return success_response(
            data={
                "user": {
                    "id": user["id"],
                    "email": user["email"],
                    "phone": user["phone"],
                    "full_name": user["full_name"],
                    "business_name": user["business_name"],
                    "role": user["role"],
                    "subscription_plan": user["subscription_plan"],
                    "subscription_status": user["subscription_status"],
                    "referral_code": user.get("referral_code"),
                    "trial_ends_at": user.get("trial_ends_at")
                }
            }
        )
        
    except Exception as e:
        return error_response(str(e), status_code=500)

@auth_bp.route("/verify-token", methods=["POST"])
@jwt_required()
def verify_token():
    """
    Verify JWT token and return user information.
    This endpoint is called by the frontend to check if the user\'s token is still valid.
    """
    try:
        print(f"[DEBUG] verify_token: Request headers: {request.headers}")
        user_id = get_jwt_identity()
        print(f"[DEBUG] verify_token: JWT Identity: {user_id}")

        supabase = g.supabase
        mock_db = g.mock_db
        
        user = None
        if supabase:
            user_result = supabase.table("users").select("*").eq("id", user_id).execute()
            if user_result.data:
                user = user_result.data[0]
        else:
            for u in mock_db["users"]:
                if u["id"] == user_id:
                    user = u
                    break
        
        if not user:
            print(f"[DEBUG] verify_token: User not found for ID: {user_id}")
            return error_response(
                error="User not found",
                message="The user associated with this token no longer exists.",
                status_code=404
            )
        
        # Check if user is still active
        if not user.get("active", True):
            print(f"[DEBUG] verify_token: User account deactivated for ID: {user_id}")
            return error_response(
                error="Account deactivated",
                message="Your account has been deactivated. Please contact support for assistance.",
                status_code=401
            )
        
        print(f"[DEBUG] verify_token: Token valid for user: {user_id}")
        return success_response(
            message="Token is valid",
            data={
                "user": {
                    "id": user["id"],
                    "email": user["email"],
                    "phone": user["phone"],
                    "full_name": user["full_name"],
                    "business_name": user["business_name"],
                    "role": user["role"],
                    "subscription_plan": user["subscription_plan"],
                    "subscription_status": user["subscription_status"],
                    "referral_code": user.get("referral_code"),
                    "trial_ends_at": user.get("trial_ends_at"),
                    "owner_id": user.get("owner_id"),
                    "active": user.get("active", True) # Ensure \'active\' is always returned
                }
            }
        )
        
    except Exception as e:
        return error_response(
            error=str(e),
            message="Token verification failed",
            status_code=401
        )

# Error handler for JWT errors
@auth_bp.errorhandler(401)
def handle_auth_error(e):
    print(f"[ERROR] JWT Error Handler: Type: {type(e).__name__}, Message: {e}")
    print(f"[ERROR] Request URL: {request.url}")
    print(f"[ERROR] Request Headers: {dict(request.headers)}")
    
    # Handle specific JWT exceptions
    from flask_jwt_extended.exceptions import JWTExtendedException
    if isinstance(e, JWTExtendedException):
        return error_response(
            error=str(e),
            message="Authentication failed: Invalid or expired token",
            status_code=401
        )
    
    # Catch any other exception that might lead to a 401
    return error_response(
        error=str(e),
        message="Authentication failed",
        status_code=401
    )
<<<<<<< HEAD
=======


>>>>>>> 31ef2037









<|MERGE_RESOLUTION|>--- conflicted
+++ resolved
@@ -10,11 +10,8 @@
 from secrets import token_urlsafe
 from flask_limiter import Limiter
 from flask_limiter.util import get_remote_address
-<<<<<<< HEAD
-=======
 import logging
 from threading import Lock
->>>>>>> 31ef2037
 
 auth_bp = Blueprint("auth", __name__)
 
@@ -311,23 +308,13 @@
 
 # --- Password Reset Endpoints ---
 
-<<<<<<< HEAD
-import logging
-from threading import Lock
-
-=======
->>>>>>> 31ef2037
 # In-memory cooldown cache for mock_db/testing (email: last_request_time)
 reset_cooldown_cache = {}
 reset_cooldown_lock = Lock()
 RESET_COOLDOWN_SECONDS = 60
 
 @auth_bp.route("/forgot-password", methods=["POST"])
-<<<<<<< HEAD
-@limiter.limit("5 per hour", key_func=lambda: request.json.get('email') or request.form.get('email') or request.args.get('email', ''))
-=======
 @limiter.limit("5 per hour", key_func=lambda: request.json.get(\'email\') or request.form.get(\'email\') or request.args.get(\'email\', \'\'))
->>>>>>> 31ef2037
 def forgot_password():
     """Request a password reset code via email."""
     try:
@@ -354,10 +341,6 @@
             logging.warning(f"[DEBUG] No user found for email: {email}")
             return error_response("Email not found", message="No account with this email.", status_code=404)
         # --- Cooldown check ---
-<<<<<<< HEAD
-        from datetime import timezone
-=======
->>>>>>> 31ef2037
         now = datetime.now(timezone.utc)
         cooldown_remaining = 0
         if supabase:
@@ -374,19 +357,9 @@
             if recent_token.data:
                 last_time = recent_token.data[0].get("created_at")
                 if last_time:
-<<<<<<< HEAD
-                    # Parse as UTC (handles both 'Z' and offset)
-                    if last_time.endswith("Z"):
-                        last_time_dt = datetime.fromisoformat(last_time.replace("Z", "+00:00"))
-                    else:
-                        last_time_dt = datetime.fromisoformat(last_time)
-                    delta = (now - last_time_dt).total_seconds()
-                    logging.warning(f"[DEBUG] Cooldown calculation: now={now}, last_time_dt={last_time_dt}, delta={delta}")
-=======
                     # Parse as UTC (handles both \'Z\' and offset)
                     last_time_dt = datetime.fromisoformat(last_time).replace(tzinfo=timezone.utc)
                     delta = (now - last_time_dt).total_seconds()
->>>>>>> 31ef2037
                     if delta < RESET_COOLDOWN_SECONDS:
                         cooldown_remaining = int(RESET_COOLDOWN_SECONDS - delta)
         else:
@@ -410,11 +383,7 @@
                 reset_cooldown_cache[email] = now
         # Generate code
         reset_code = token_urlsafe(6)[:6].upper()
-<<<<<<< HEAD
-        expires_at = (datetime.utcnow() + timedelta(hours=1)).isoformat()
-=======
         expires_at = (datetime.now(timezone.utc) + timedelta(hours=1)).isoformat()
->>>>>>> 31ef2037
         logging.warning(f"[DEBUG] Generated reset code for {email}: {reset_code}")
         token_data = {
             "user_id": user["id"],
@@ -482,13 +451,8 @@
         if not token:
             return error_response("Invalid or expired code", status_code=400)
         # Check expiry
-<<<<<<< HEAD
-        if datetime.fromisoformat(token["expires_at"]) < datetime.utcnow():
-            return error_response("Code expired", status_code=400)
-=======
         if datetime.fromisoformat(token["expires_at"]).replace(tzinfo=timezone.utc) < datetime.now(timezone.utc):
             return error_response("Invalid or expired code", status_code=400)
->>>>>>> 31ef2037
         return success_response(message="Code is valid.")
     except Exception as e:
         return error_response(str(e), status_code=500)
@@ -527,11 +491,7 @@
         if not token:
             return error_response("Invalid or expired code", status_code=400)
         # Check expiry
-<<<<<<< HEAD
-        if datetime.fromisoformat(token["expires_at"]) < datetime.utcnow():
-=======
         if datetime.fromisoformat(token["expires_at"]).replace(tzinfo=timezone.utc) < datetime.now(timezone.utc):
->>>>>>> 31ef2037
             return error_response("Code expired", status_code=400)
         # Update password
         password_hash = generate_password_hash(new_password)
@@ -684,17 +644,14 @@
         message="Authentication failed",
         status_code=401
     )
-<<<<<<< HEAD
-=======
-
-
->>>>>>> 31ef2037
-
-
-
-
-
-
-
-
-
+
+
+
+
+
+
+
+
+
+
+
